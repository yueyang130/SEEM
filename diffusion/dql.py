--- conflicted
+++ resolved
@@ -32,13 +32,8 @@
     cfg.num_timesteps = 100
     cfg.schedule_name = 'linear'
     cfg.time_embed_size = 16
-<<<<<<< HEAD
-    cfg.alpha = 0.25  # NOTE 0.25 in diffusion rl but 2.5 in td3
-    cfg.use_pred_as_start = False
-=======
     cfg.alpha = 2.  # NOTE 0.25 in diffusion rl but 2.5 in td3
     cfg.use_pred_astart = False
->>>>>>> adbbb306
     cfg.max_grad_norm = 0.
 
     # learning related
@@ -201,7 +196,7 @@
       replicated_actions = jnp.broadcast_to(
         actions, (self.config.sample_actions,) + actions.shape
       )
-      if self.config.use_pred_as_start:
+      if self.config.use_pred_astart:
         pred_astart = self.diffusion.p_mean_variance(
           terms["model_output"], actions, ts
         )["pred_xstart"]
